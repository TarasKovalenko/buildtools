--- conflicted
+++ resolved
@@ -290,8 +290,7 @@
       <GitHubRepositoryUrl>https://github.com/$(GitHubOwnerName)/$(GitHubRepositoryName)</GitHubRepositoryUrl>
     </PropertyGroup>
     
-<<<<<<< HEAD
-    <!-- ******* SourceLink Support, activated by setting $(UseSourceLink) ********* -->
+	   <!-- ******* SourceLink Support, activated by setting $(UseSourceLink) ********* -->
 
     <!-- Generate the SourceLink file that will be passed to the C# compiler (using ProjectDir and GitHubRepositoryUrl as data) -->
     <MakeDir Directories="$(BaseIntermediateOutputPath)" />
@@ -300,20 +299,6 @@
       Overwrite="true" 
       Lines='{"documents": { "$(ProjectDir.Replace("\", "\\"))*" : "$(GitHubRepositoryUrl.Replace("github.com", "raw.githubusercontent.com"))/$(LatestCommit)/*" }}' />
 
-    <!-- ************************* -->
-
-    <!-- SrcCodeRef is something that identifies the source code along with at tag (e.g. SrcCode: https://.....) -->
-    <!-- We do the best we can, and fall back as necessary -->
-    <PropertyGroup Condition="'$(GitHubRepositoryUrl)' != '' AND '$(LatestCommit)' != 'N/A'">
-      <SrcCodeRef>SrcCode%3A $(GitHubRepositoryUrl)/tree/$(LatestCommit)</SrcCodeRef>
-    </PropertyGroup>
-    <!-- If we dont have the GitHubRepositoryUrl at least put the commit ID (which is N/A if that does not exist) -->
-    <PropertyGroup Condition="'$(GitHubRepositoryUrl)' == '' OR '$(LatestCommit)' == 'N/A'">
-      <SrcCodeRef>Commit%3A $(LatestCommit)</SrcCodeRef>
-    </PropertyGroup>
-
-=======
->>>>>>> 14c896a2
     <PropertyGroup>
       <LatestCommitExitCode/>
     </PropertyGroup>
